--- conflicted
+++ resolved
@@ -1,9 +1,6 @@
-<<<<<<< HEAD
 //! Types for working with registry auth tokens
 
-=======
 use crate::client::DEFAULT_TOKEN_EXPIRATION_SECS;
->>>>>>> c9ae45a9
 use crate::reference::Reference;
 use serde::Deserialize;
 use std::collections::BTreeMap;
@@ -89,14 +86,9 @@
     expiration: u64,
 }
 
-<<<<<<< HEAD
-#[derive(Default, Clone)]
 /// A cache to hold authentication tokens
+#[derive(Clone)]
 pub struct TokenCache {
-=======
-#[derive(Clone)]
-pub(crate) struct TokenCache {
->>>>>>> c9ae45a9
     // (registry, repository, scope) -> (token, expiration)
     tokens: Arc<RwLock<BTreeMap<TokenCacheKey, TokenCacheValue>>>,
     /// Default token expiration in seconds, to use when claim doesn't specify a value
